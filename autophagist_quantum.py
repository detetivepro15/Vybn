--- conflicted
+++ resolved
@@ -70,14 +70,10 @@
                                    encoding_format="float").data[0].embedding
     return np.asarray(vec, dtype=np.float32)
 
-<<<<<<< HEAD
 # Avoid eager API calls during import. Previously this script generated an
 # embedding at module load time, which caused crashes when network access or
 # credentials were unavailable. That embedding was unused, so it has been
 # removed.
-
-=======
->>>>>>> 7b0e94e0
 
 def call_gpt(prompt: str) -> str:
     for k in range(RETRIES):
