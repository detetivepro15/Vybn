--- conflicted
+++ resolved
@@ -15,11 +15,10 @@
     GraphBuilder,
     GraphIntegrator,
 )
-<<<<<<< HEAD
+
 from .resonance_engine import ResonanceEngine
-=======
+
 from .dream_synthesis import DreamSynthesizer
->>>>>>> ea0c92af
 
 __all__ = [
     "seed_rng",
@@ -35,9 +34,9 @@
     "seed_random",
     "GraphBuilder",
     "GraphIntegrator",
-<<<<<<< HEAD
+
     "ResonanceEngine",
-=======
+
     "DreamSynthesizer",
->>>>>>> ea0c92af
+
 ]